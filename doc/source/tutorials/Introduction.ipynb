--- conflicted
+++ resolved
@@ -819,9 +819,6 @@
    "name": "python",
    "nbconvert_exporter": "python",
    "pygments_lexer": "ipython3",
-<<<<<<< HEAD
-   "version": "3.9.12"
-=======
    "version": "3.10.8"
   },
   "toc": {
@@ -836,7 +833,6 @@
    "toc_position": {},
    "toc_section_display": true,
    "toc_window_display": false
->>>>>>> 45ff12b6
   }
  },
  "nbformat": 4,
