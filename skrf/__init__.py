--- conflicted
+++ resolved
@@ -3,11 +3,8 @@
 implemented in Python.
 """
 
-<<<<<<< HEAD
-__version__ = "1.0.0"
-=======
 __version__ = '1.1.0'
->>>>>>> 07625ff0
+
 ## Import all  module names for coherent reference of name-space
 # import io
 
