--- conflicted
+++ resolved
@@ -5,8 +5,7 @@
 from skrf.media import CPW
 from skrf.frequency import Frequency
 import skrf as rf
-<<<<<<< HEAD
-from numpy.testing import assert_array_almost_equal, assert_allclose, run_module_suite
+from numpy.testing import assert_array_almost_equal, run_module_suite
 
 try:
     from matplotlib import pyplot as plt
@@ -14,10 +13,6 @@
 except ImportError:
     pass
 
-=======
-from numpy.testing import assert_array_almost_equal, run_module_suite
-from matplotlib import pyplot as plt
->>>>>>> edaf884a
 import pytest
 
 
